--- conflicted
+++ resolved
@@ -12,12 +12,8 @@
 #  See the License for the specific language governing permissions and
 #  limitations under the License.
 from .callbacks import Callback
-<<<<<<< HEAD
 from .gpu import EmissionTrackerCallback
-from .logger import CSVLogger
-=======
 from .logger import CSVLogger, ModelCheckpoint
->>>>>>> 4e3cbc7e
 from .raytune import report_checkpoint_callback
 from .runner import CallbackRunner
 from .training import TrainEvalCallback