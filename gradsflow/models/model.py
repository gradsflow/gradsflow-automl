--- conflicted
+++ resolved
@@ -126,14 +126,8 @@
         self.tracker.track("val/step_loss", loss, render=True)
         return {"loss": loss, "logits": logits, "target": target}
 
-<<<<<<< HEAD
     def train_one_epoch(self, train_dataloader):
 
-=======
-    def train_one_epoch(self):
-        self.callback_runner.on_train_epoch_start()
-        train_dataloader = self.tracker.autodataset.get_train_dl(self.send_to_device)
->>>>>>> c7cb0e74
         tracker = self.tracker
         running_train_loss = 0.0
         tracker.train.steps = 0
@@ -159,17 +153,8 @@
             if steps_per_epoch and step >= steps_per_epoch:
                 break
         self.tracker.track_loss(running_train_loss / (tracker.train.steps + 1e-9), mode="train")
-<<<<<<< HEAD
-=======
         self.callback_runner.on_train_epoch_end()
         self.metrics.reset()
-
-    def val_one_epoch(self):
-        self.callback_runner.on_val_epoch_start()
-        autodataset = self.tracker.autodataset
-        if not autodataset.val_dataloader:
-            return
->>>>>>> c7cb0e74
 
     def val_one_epoch(self, val_dataloader):
         tracker = self.tracker
@@ -192,7 +177,6 @@
             if self.TEST:
                 break
         tracker.track_loss(running_val_loss / (tracker.val.steps + 1e-9), "val")
-<<<<<<< HEAD
 
     def _train_epoch(self):
         self.tracker.callback_runner.on_train_epoch_start()
@@ -210,10 +194,7 @@
         val_dataloader = self.tracker.autodataset.get_val_dl(self.send_to_device)
         self.eval()
         self.val_one_epoch(val_dataloader)
-        self.tracker.callback_runner.on_val_epoch_end()
-=======
         self.callback_runner.on_val_epoch_end()
->>>>>>> c7cb0e74
         self.metrics.reset()
 
     def fit(
