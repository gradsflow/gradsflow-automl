#  Copyright (c) 2021 GradsFlow. All rights reserved.
#
#  Licensed under the Apache License, Version 2.0 (the "License");
#  you may not use this file except in compliance with the License.
#  You may obtain a copy of the License at
#
#     http://www.apache.org/licenses/LICENSE-2.0
#
#  Unless required by applicable law or agreed to in writing, software
#  distributed under the License is distributed on an "AS IS" BASIS,
#  WITHOUT WARRANTIES OR CONDITIONS OF ANY KIND, either express or implied.
#  See the License for the specific language governing permissions and
#  limitations under the License.
import os
from abc import ABC
from dataclasses import dataclass
from typing import Any, Callable, List, Optional, Union

import torch
from accelerate import Accelerator
from pytorch_lightning.lite import LightningLite
from torch import nn
from torchmetrics import Metric, MetricCollection

from gradsflow.models.tracker import Tracker
from gradsflow.models.utils import losses
from gradsflow.models.utils import metrics as metrics_classes
from gradsflow.utility.common import default_device, module_to_cls_index

_OPTIMIZER_INDEX = module_to_cls_index(torch.optim, True)


@dataclass(init=False)
class Base:
    TEST = os.environ.get("GF_CI", "false").lower() == "true"

    learner: Union[nn.Module, Any]
    optimizer: torch.optim.Optimizer = None
    loss: Callable = None
    _compiled: bool = False

    def __init__(self):
        self.tracker = Tracker()
        self.device = None
        self.metrics: MetricCollection = MetricCollection([])

    def __call__(self, x):
        return self.forward(x)

    def _get_loss(self, loss: Union[str, Callable], loss_config: dict) -> Optional[Callable]:
        loss_fn = None
        if isinstance(loss, str):
            loss_fn = losses.get(loss)(**loss_config)
            assert loss_fn is not None, f"loss {loss} is not available! Available losses are {tuple(losses.keys())}"
        elif isinstance(loss, type):  # when loss is a class
            loss_fn = loss(**loss_config)
        elif callable(loss):
            loss_fn = loss

        return loss_fn

    def _get_optimizer(self, optimizer: Union[str, torch.optim.Optimizer]) -> Callable:
        if isinstance(optimizer, str):
            optimizer_fn = _OPTIMIZER_INDEX.get(optimizer)
            assert (
                optimizer_fn
            ), f"optimizer {optimizer} is not available! Available optimizers are {tuple(_OPTIMIZER_INDEX.keys())}"

        elif callable(optimizer):
            assert optimizer in tuple(_OPTIMIZER_INDEX.values()), f"Unknown Optimizer {type(optimizer)}"
            optimizer_fn = optimizer
        else:
            raise NotImplementedError(f"Unknown optimizer {optimizer}")
        return optimizer_fn

    def assert_compiled(self):
        if not self._compiled:
            raise UserWarning("Model not compiled yet! Please call `model.compile(...)` first.")

    def load_from_checkpoint(self, checkpoint):
        self.learner = torch.load(checkpoint)

    @torch.no_grad()
    def predict(self, x):
        return self.learner(x)

    def add_metrics(self, *metrics: Union[str, Metric]) -> None:
        for m in metrics:
            if isinstance(m, str):
                m_cls = metrics_classes.get(m)
                assert (
                    m_cls is not None
                ), f"metrics {m} is not available! Available metrics are {tuple(metrics_classes.keys())}"
                m_obj = m_cls()
            elif isinstance(m, Metric):
                m_obj = m
            else:
                raise NotImplementedError(f"metrics not implemented for {m}! Please see `torchmetrics`.")
            self.metrics.add_metrics(m_obj)
        self.metrics.to(self.device)

    def forward(self, x):
        return self.learner(x)

    def backward(self, loss):
        ...

    def prepare_model(self, learner):
        return

    def prepare_optimizer(self, optimizer):
        return optimizer

    def eval(self):
        """Set learner to eval mode for validation"""
        self.learner.requires_grad_(False)
        self.learner.eval()

    def train(self):
        """Set learner to training mode"""
        self.learner.requires_grad_(True)
        self.learner.train()


class BaseModel(Base):
    """Base Class of Model API implemented with HF Accelerate"""

    def __init__(
        self,
        learner: Union[nn.Module, Any],
        device: Optional[str] = None,
        use_accelerate: bool = True,
        accelerator_config: dict = None,
    ):
        self.accelerator = None
        super().__init__()
        self._set_accelerator(device, use_accelerate, accelerator_config)
        self.learner = self.prepare_model(learner)
        self.metrics.to(self.device)

    def _set_accelerator(self, device: Optional[str], use_accelerate: bool, accelerator_config: dict):
        if use_accelerate:
            self.accelerator = Accelerator(cpu=(device == "cpu"), **accelerator_config)
            self.device = self.accelerator.device
        else:
            self.device = device or default_device()

    def prepare_model(self, learner: Union[nn.Module, List[nn.Module]]):
        """Inplace ops for preparing model via HF Accelerator. Automatically sends to device."""
        if not self.accelerator:
            learner = learner.to(self.device)
            return learner
        if isinstance(learner, (list, tuple)):
            self.learner = list(map(self.accelerator.prepare_model, learner))
        elif isinstance(learner, nn.Module):
            self.learner = self.accelerator.prepare_model(learner)
        else:
            raise NotImplementedError(
                f"prepare_model is not implemented for model of type {type(learner)}! Please implement prepare_model "
                f"or raise an issue."
            )

        return self.learner

    def prepare_optimizer(self, optimizer) -> torch.optim.Optimizer:
        if not self.accelerator:
            return optimizer
        return self.accelerator.prepare_optimizer(optimizer)

    def backward(self, loss: torch.Tensor):
        """model.backward(loss)"""
        if not self.accelerator:
            loss.backward()
        else:
            self.accelerator.backward(loss)


<<<<<<< HEAD
class BaseLite(Base, LightningLite, ABC):
    def __init__(
        self,
        learner: Union[nn.Module, Any],
        device: Optional[str] = None,
        use_accelerate: bool = True,
        accelerator_config: dict = None,
    ):
        self.accelerator = "lite"
        self.learner = learner
        super().__init__(**accelerator_config)
        self.metrics.to(self.device)
=======
    def train(self):
        """Set learner to training mode"""
        self.learner.requires_grad_(True)
        self.learner.train()

    def save(self, path: str, save_extra: bool = True):
        """save model"""
        model = self.learner
        if save_extra:
            model = {"model": self.learner, "tracker": self.tracker}
        torch.save(model, path)
>>>>>>> 4e3cbc7e
<|MERGE_RESOLUTION|>--- conflicted
+++ resolved
@@ -174,8 +174,14 @@
         else:
             self.accelerator.backward(loss)
 
+    def save(self, path: str, save_extra: bool = True):
+        """save model"""
+        model = self.learner
+        if save_extra:
+            model = {"model": self.learner, "tracker": self.tracker}
+        torch.save(model, path)
 
-<<<<<<< HEAD
+
 class BaseLite(Base, LightningLite, ABC):
     def __init__(
         self,
@@ -188,16 +194,3 @@
         self.learner = learner
         super().__init__(**accelerator_config)
         self.metrics.to(self.device)
-=======
-    def train(self):
-        """Set learner to training mode"""
-        self.learner.requires_grad_(True)
-        self.learner.train()
-
-    def save(self, path: str, save_extra: bool = True):
-        """save model"""
-        model = self.learner
-        if save_extra:
-            model = {"model": self.learner, "tracker": self.tracker}
-        torch.save(model, path)
->>>>>>> 4e3cbc7e
