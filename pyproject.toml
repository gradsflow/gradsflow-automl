--- conflicted
+++ resolved
@@ -49,11 +49,8 @@
 test = [
     "pytest",
     "coverage",
-<<<<<<< HEAD
+    "pytest-sugar",
     "typer"
-=======
-    "pytest-sugar"
->>>>>>> 1c164ccb
 ]
 
 [tool.isort]
